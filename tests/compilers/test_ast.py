--- conflicted
+++ resolved
@@ -531,14 +531,13 @@
     can_compile("(cons a b)")
 
 
-<<<<<<< HEAD
 def test_invalid_list_comprehension():
     """Ensure that invalid list comprehensions do not break the compiler"""
     cant_compile("(genexpr x [])")
     cant_compile("(genexpr [x [1 2 3 4]] x)")
     cant_compile("(list-comp None [])")
     cant_compile("(list-comp [x [1 2 3]] x)")
-=======
+
 
 def test_bad_setv():
     """Ensure setv handles error cases"""
@@ -551,5 +550,4 @@
     cant_compile("(defn if [] 1)")
     cant_compile("(defn \"hy\" [] 1)")
     cant_compile("(defn :hy [] 1)")
-    can_compile("(defn &hy [] 1)")
->>>>>>> 1b5f1f39
+    can_compile("(defn &hy [] 1)")